use super::metadata;
use crate::dprintln;
use crate::utils::color::colorize::*;
use crate::utils::shell::is_cmd_available;
use ignore::gitignore::GitignoreBuilder;
use serde_yaml;
use std::fmt::{self, Display};
use std::fs;
use std::path::{Path, PathBuf};
use std::process::Command;
use std::str::FromStr;

/// Defines the options for the packaging process.
#[derive(Debug, Default)]
pub struct PackageOptions {
    /// The target type for the package (e.g., source build, normal, minimal).
    pub target: PackageTarget,
}

/// Represents the different packaging targets.
#[derive(Debug, Clone, Copy, Default)]
pub enum PackageTarget {
    /// Builds from source.
    SourceBuild,
    /// Standard package.
    #[default]
    Normal,
    /// Minimal package.
    Min,
}

impl Display for PackageTarget {
    fn fmt(&self, f: &mut fmt::Formatter<'_>) -> fmt::Result {
        match self {
            PackageTarget::SourceBuild => {
                write!(f, "source-build")
            }
            PackageTarget::Normal => {
                write!(f, "normal")
            }
            PackageTarget::Min => {
                write!(f, "minimal")
            }
        }
    }
}

impl FromStr for PackageTarget {
    type Err = String;

    fn from_str(s: &str) -> Result<Self, Self::Err> {
        match s.to_ascii_lowercase().as_str() {
            "src" | "source" | "source-build" => Ok(Self::SourceBuild),
            "normal" | "default" => Ok(Self::Normal),
            "min" | "minimal" => Ok(Self::Min),
            _ => Err(format!("Invalid Package Target: {}", s)),
        }
    }
}

impl Display for PackageOptions {
    fn fmt(&self, f: &mut fmt::Formatter<'_>) -> fmt::Result {
        writeln!(f, "{}:", "Package Options".cyan().bold())?;
        writeln!(f, "  {}: {}", "target".green().bold(), self.target)?;
        Ok(())
    }
}

/// Structure to deserialize project-ignore.yaml
#[derive(serde::Deserialize)]
struct ProjectIgnore {
    #[serde(rename = "source-build")]
    source_build: Vec<String>,
    normal: Vec<String>,
    min: Vec<String>,
}

/// Function to recursively walk and copy files from source to destination,
/// while respecting the ignore list and skipping specified prefixes.
fn walk_and_copy(
    source_base: &Path,
    dest_base: &Path,
    gitignore: &ignore::gitignore::Gitignore,
    skip_prefix: &Path,
) -> Result<(), String> {
    fn inner(
        dir: &Path,
        source_base: &Path,
        dest_base: &Path,
        gitignore: &ignore::gitignore::Gitignore,
        skip_prefix: &Path,
    ) -> Result<(), String> {
        // Compute the relative path of the current directory
        let dir_rel = dir.strip_prefix(source_base).map_err(|_| {
            format!("Failed to get relative path for directory {:?}", dir)
        })?;
        // If the current directory's relative path starts with the skip prefix,
        // skip this directory and its contents
        if dir_rel.starts_with(skip_prefix) {
            return Ok(());
        }

        // Iterate over all entries in the current directory
        for entry in fs::read_dir(dir).map_err(|e| {
            format!("Failed to read directory {:?}: {}", dir, e)
        })? {
            let entry = entry
                .map_err(|e| format!("Failed to get entry: {}", e))?;
            let path = entry.path();

            // Compute the relative path of the current file or directory
            let path_rel =
                path.strip_prefix(source_base).map_err(|_| {
                    format!("Failed to get relative path for {:?}", path)
                })?;

            if path.is_dir() {
                // Recurse into subdirectories
                inner(
                    &path,
                    source_base,
                    dest_base,
                    gitignore,
                    skip_prefix,
                )?;
            } else {
                // Check if the file is ignored
                // Convert path to a relative path from source_base
                // let path =
                //     path.strip_prefix(source_base).map_err(|_| {
                //         format!(
                //             "Failed to get relative path for {:?}",
                //             path
                //         )
                //     })?;

                // Check if the file is ignored using the relative path

                if gitignore.matched(path_rel, true).is_ignore() {
                    dprintln!("Ignored: {}", path_rel.display());
                } else {
                    // Compute the destination path
                    let dest = dest_base.join(path_rel);

                    // Ensure the parent directories of the destination exist
                    if let Some(parent) = dest.parent() {
                        fs::create_dir_all(parent).map_err(|e| {
                            format!("Failed to create directories for {:?}: {}", parent, e)
                        })?;
                    }

                    // Copy the file to the destination
                    fs::copy(&path, &dest).map_err(|e| {
                        format!(
                            "Failed to copy {:?} to {:?}: {}",
                            path, dest, e
                        )
                    })?;
                    dprintln!(
                        "Copied {} to {}",
                        path.display(),
                        dest.display()
                    );
                }
            }
        }

        Ok(())
    }

    // Start the recursive walk from the source base
    inner(source_base, source_base, dest_base, gitignore, skip_prefix)
}

/// Initiates the packaging process based on the provided options.
pub fn package(opts: PackageOptions) -> Result<(), String> {
    dprintln!("Starting packaging process with options: {}", &opts);

    // Get project directory
    let target_dir = metadata::get_dir().map_err(|e| {
        format!(
            "Error: Couldn't find Ipak Directory. Make sure you are in an ipak project. Details: {:?}", 
            e
        )
    })?;
    dprintln!("Project directory: {}", target_dir.display());

    // Load project metadata
    let project_metadata = metadata::metadata().map_err(|e| {
        format!("Error: Failed to read project metadata: {:?}", e)
    })?;
    dprintln!(
        "Project metadata loaded for: {} version {}",
        project_metadata.about.package.name,
        project_metadata.about.package.version
    );

    // Load project-ignore.yaml
    let ignore_file = target_dir.join("ipak").join("project-ignore.yaml");
    let ignore_config: ProjectIgnore = if ignore_file.exists() {
        let file = std::fs::File::open(&ignore_file).map_err(|e| {
            format!("Failed to open '{}': {}", ignore_file.display(), e)
        })?;
        serde_yaml::from_reader(file).map_err(|e| {
            format!("Failed to parse '{}': {}", ignore_file.display(), e)
        })?
    } else {
        dprintln!(
            "Warning: '{}' not found, using empty ignore lists",
            ignore_file.display()
        );
        ProjectIgnore { source_build: vec![], normal: vec![], min: vec![] }
    };

    // Select ignore list based on PackageTarget
    let ignore_list: Vec<String> = match opts.target {
        PackageTarget::SourceBuild => ignore_config.source_build,
        PackageTarget::Normal => {
            let mut list = ignore_config.source_build;
            list.extend(ignore_config.normal);
            list
        }
        PackageTarget::Min => {
            let mut list = ignore_config.source_build;
            list.extend(ignore_config.normal);
            list.extend(ignore_config.min);
            list
        }
    };

    dprintln!(
        "Ignore list for target {}: [\n{}\n]",
        opts.target,
        ignore_list.join("\n")
    );
    dprintln!("Target Directory: {}", target_dir.display());
    // Build Gitignore from the ignore list
    let mut builder = GitignoreBuilder::new(&target_dir);
    for pattern in &ignore_list {
<<<<<<< HEAD
        match builder.add_line(None, pattern.as_str()) {
            Err(e) => {
                eprintln!("Error: {}", e)
            }
            Ok(_) => {}
        };
        dprintln!("Adding ignore pattern: {}", pattern);
=======
        builder.add(target_dir.join(pattern.as_str()));
>>>>>>> 060f9e5a
    }
    let gitignore = builder
        .build()
        .map_err(|e| format!("Failed to build gitignore: {}", e))?;
    dprintln!("Gitignore built: {}", gitignore.len());
    // Define source base, destination base, and skip prefix
    let source_base = &target_dir;
    let package_name = &project_metadata.about.package.name;
    let version = &project_metadata.about.package.version;
    let dest_base: PathBuf = source_base
        .join("ipak")
        .join("package")
        .join(format!("{}-{}", package_name, version));
    let skip_prefix: PathBuf = PathBuf::from("ipak").join("package");

    // Call walk_and_copy to perform the file copying
    walk_and_copy(source_base, &dest_base, &gitignore, &skip_prefix)?;

    // Compress the destination directory into a tar.gz archive
    let archive_path: PathBuf = source_base
        .join("ipak")
        .join("package")
        .join(format!("{}-{}.ipak", package_name, version));

    // Ensure the parent directory of the archive exists
    if let Some(parent) = archive_path.parent() {
        fs::create_dir_all(parent).map_err(|e| {
            format!("Failed to create directories for {:?}: {}", parent, e)
        })?;
    }

    // Check if tar command is available
    if !is_cmd_available("tar") {
        return Err(
            "tarコマンドが利用できません。tarがインストールされていることを確認してください。"
                .to_string(),
        );
    }

    // Run tar command to create a tar.gz archive
    let tar_output = Command::new("tar")
        .arg("-czf")
        .arg(&archive_path)
        .arg("-C")
        .arg(
            dest_base.parent().ok_or(
                "dest_baseの親ディレクトリを取得できませんでした",
            )?,
        )
        .arg(
            dest_base
                .file_name()
                .ok_or("ディレクトリ名を取得できませんでした")?,
        )
        .output()
        .map_err(|e| format!("tarコマンドの実行に失敗しました: {}", e))?;

    if !tar_output.status.success() {
        return Err(format!(
            "tarコマンドが失敗しました: {}",
            String::from_utf8_lossy(&tar_output.stderr)
        ));
    }

    dprintln!("アーカイブを {} に作成しました", archive_path.display());

    // Clean up the destination directory after compression
    fs::remove_dir_all(&dest_base).map_err(|e| {
        format!("ディレクトリ {:?} の削除に失敗しました: {}", dest_base, e)
    })?;
    dprintln!("一時ディレクトリ {} を削除しました", dest_base.display());

    // Verify the archive exists
    if !archive_path.exists() {
        return Err(format!(
            "アーカイブファイル {} が作成されませんでした",
            archive_path.display()
        ));
    }

    Ok(())
}<|MERGE_RESOLUTION|>--- conflicted
+++ resolved
@@ -237,7 +237,6 @@
     // Build Gitignore from the ignore list
     let mut builder = GitignoreBuilder::new(&target_dir);
     for pattern in &ignore_list {
-<<<<<<< HEAD
         match builder.add_line(None, pattern.as_str()) {
             Err(e) => {
                 eprintln!("Error: {}", e)
@@ -245,9 +244,7 @@
             Ok(_) => {}
         };
         dprintln!("Adding ignore pattern: {}", pattern);
-=======
-        builder.add(target_dir.join(pattern.as_str()));
->>>>>>> 060f9e5a
+
     }
     let gitignore = builder
         .build()
